import itertools
from abc import ABC
from typing import Union, List, Callable, Tuple, cast
from numpy.random import randint, np

from torchvideo.internal.utils import _is_int


class FrameSampler(ABC):  # pragma: no cover
    """Abstract base class that all frame samplers implement.

    If you are creating your own sampler, you should inherit from this base class."""

    def sample(self, video_length: int) -> Union[slice, List[int], List[slice]]:
        """Generate frame indices to sample from a video of ``video_length`` frames.

        Args:
            video_length: The duration in frames of the video to be sampled from

        Returns:
            Frame indices
        """
        raise NotImplementedError()


class FullVideoSampler(FrameSampler):
    """Sample all frames in a video.

    Args:
        frame_step: The step size between frames, this controls FPS reduction, a step
            size of 2 will halve FPS, step size of 3 will reduce FPS to 1/3.
    """

    def __init__(self, frame_step=1):
        self.frame_step = frame_step

    def sample(self, video_length: int) -> Union[slice, List[int], List[slice]]:
        """

        Args:
            video_length: The duration in frames of the video to be sampled from.

        Returns:

a
            ``slice`` from ``0`` to ``video_length`` with step size ``frame_step``
        """
        if video_length <= 0:
            raise ValueError(
                "Video must be at least 1 frame long but was {} frames long".format(
                    video_length
                )
            )
        return slice(0, video_length, self.frame_step)

    def __str__(self):
        return repr(self)

    def __repr__(self):
        return "{cls_name}()".format(cls_name=self.__class__.__name__)


class ClipSampler(FrameSampler):
    """Sample clips of a fixed duration uniformly randomly from a video."""

    def __init__(self, clip_length: int, frame_step: int = 1):
        """
        Args:
            clip_length: Duration of clip in frames
            frame_step: The step size between frames, this controls FPS reduction, a
                step size of 2 will halve FPS, step size of 3 will reduce FPS to 1/3.
        """
        self.clip_length = clip_length
        self.frame_step = frame_step

    def sample(self, video_length: int) -> Union[slice, List[int], List[slice]]:
        if video_length <= 0:
            raise ValueError(
                "Video must be at least 1 frame long but was {} frames long".format(
                    video_length
                )
            )
        sample_length = compute_sample_length(self.clip_length, self.frame_step)
        if video_length < sample_length:
            return _oversample(video_length, sample_length)

        max_offset = video_length - sample_length

        start_index = 0 if max_offset == 0 else randint(0, max_offset)
        return slice(start_index, start_index + sample_length, self.frame_step)

    def __repr__(self):
        return self.__class__.__name__ + "(clip_length={!r}, frame_step={!r})".format(
            self.clip_length, self.frame_step
        )


class TemporalSegmentSampler(FrameSampler):
    """[TSN]_ style sampling.

    The video is equally divided into a number of segments, ``segment_count`` and from
    within each segment a snippet, a contiguous sequence of frames,
    ``snippet_length`` fr+ames long is sampled.

    There are two variants of sampling. One for training and one for testing. During
    training the snippet location within the segment is uniformly randomly sampled.
    During testing snippets are sampled centrally within their segment (i.e.
    deterministically).

    [TSN]_ Uses the following configurations:

    +---------+------------+-------------------+--------------------+
    | Network | Train/Test | ``segment_count`` | ``snippet_length`` |
    +=========+============+===================+====================+
    | RGB     | Train      | 3                 | 1                  |
    +         +------------+-------------------+--------------------+
    |         | Test       | 25                | 1                  |
    +---------+------------+-------------------+--------------------+
    | Flow    | Train      | 3                 | 5                  |
    +         +------------+-------------------+--------------------+
    |         | Test       | 25                | 5                  |
    +---------+------------+-------------------+--------------------+


    """

    def __init__(self, segment_count: int, snippet_length: int, test: bool = False):
        """
        Args:
            segment_count: Number of segments to split the video into, from which a
                snippet is sampled.
            snippet_length: The number of frames in each snippet
            test: Whether to sample in test mode or not (see class docstring for
                training/testing differences)
        """

        if segment_count < 1:
            raise ValueError("segment_count must be greater than 0")
        if snippet_length < 1:
            raise ValueError("snippet_length must be greater than 0")

        self.test_mode = test
        self.segment_count = segment_count
        self.snippet_length = snippet_length

    def sample(self, video_length: int) -> Union[List[slice], List[int]]:
        """

        Args:
            video_length: The duration in frames of the video to be sampled from

        Returns:
            Frame indices as list of slices
        """
        if video_length <= 0:
            raise ValueError(
                "Video must be at least 1 frame long but was {} frames long".format(
                    video_length
                )
            )
        # This is quite a fiddly and important bit of code so it's well commented.
        # We first get the indices of the starts of each segment, and the length of
        # the segment (which is the same for all segments)
        # segment_start_idx: shape=(self.segment_count,), range=(0, video_length - 1)
        segment_start_idx, segment_length = self.segment_video(video_length)
        # If we don't have enough frames in each segment to sample a snippet we have to
        # fallback to some basic strategy that yields the same number of frames as we'd
        # get if we *did* have large enough segments, that way the user can always
        # reshape the video in to segments of equal length.
        if segment_length < self.snippet_length:
            # Not a particularly clever way of dealing with short snippets. A better
            # way would be to see how many potential points we have
            return [0] * self.segment_count * self.snippet_length
        # We now sample the position of the snippet within each segment by sampling
        # an offset and adding it to the starting position of the segment.
        # snippet_start_idx: shape=(self.segment_count,),
        #                    range=(0, segment_length - self.snippet_length)
        segment_offsets = self._get_segment_offsets(segment_length)
        # snippet_start_idx: shape=(self.segment_count,), range=(0, video_length - 1)
        snippet_start_idx = segment_start_idx + segment_offsets
        return [self._make_snippet_slice(start) for start in snippet_start_idx]

    def _get_segment_offsets(self, segment_length: int) -> Union[int, np.ndarray]:
        max_offset = segment_length - self.snippet_length
        if self.test_mode:
            return max_offset // 2
        if max_offset == 0:
            return max_offset
        return np.random.randint(0, max_offset, dtype=np.uint, size=self.segment_count)

    def segment_video(self, video_length: int) -> Tuple[np.ndarray, int]:
        """Segment a video of ``video_length`` frames into ``self.segment_count``
        segments.

        Args:
            video_length: num

        Returns:
            ``(segment_start_idx, segment_length)``. The ``segment_start_idx`` contains
            the indices of the beginning of each segment in the video.
            ``segment_length`` is the length for all segments.
        """
        segment_length = video_length // self.segment_count
        segment_start_idx = (
            np.arange(self.segment_count, dtype=np.uint) * segment_length
        )
        return segment_start_idx, segment_length

    def __str__(self):
        return self.__repr__()

    def __repr__(self):
        return (
            "{cls_name}(segment_count={segment_count}, "
            "snippet_length={snippet_length})"
        ).format(
            cls_name=self.__class__.__name__,
            segment_count=self.segment_count,
            snippet_length=self.snippet_length,
        )

    def _make_snippet_slice(self, start: int) -> slice:
        # int casts are because we pass in np.intX numbers which throw errors down the
        # line
        return slice(int(start), int(start + self.snippet_length), 1)


class LambdaSampler(FrameSampler):
    """Custom sampler constructed from a user provided function."""

    def __init__(self, sampler: Callable[[int], Union[slice, List[slice], List[int]]]):
        """

        Args:
            sampler: Function that takes an ``int``, the video length in frames and
                returns a slice, list of ints, or list of slices representing indices
                to sample from the video. All the indices should be less than the
                video length - 1.
        """
        self._fn = sampler

    def sample(self, video_length: int) -> Union[slice, List[int], List[slice]]:
        frame_idx = self._fn(video_length)
        if not all([i < (video_length - 1) for i in frame_idx_to_list(frame_idx)]):
            raise ValueError(
                "Invalid frame_idx {} from user provided sampler for video of "
                "length {}".format(frame_idx, video_length)
            )
        return frame_idx

<<<<<<< HEAD

def frame_idx_to_list(frames_idx: Union[slice, List[slice], List[int]]) -> List[int]:
    """
    Converts a frame_idx object to a list of indices. Useful for testing.

    Args:
        frames_idx: Frame indices represented as a slice, list of slices, or list of
            ints.

    Returns:
        frame idx as a list of ints.

    """
    # mypy needs type assertions within these conditional blocks to get the correct
    # types
    if isinstance(frames_idx, list):
        if len(frames_idx) == 0:
            return cast(List[int], frames_idx)
        if isinstance(frames_idx[0], slice):
            frames_idx = cast(List[slice], frames_idx)
            return list(
                itertools.chain.from_iterable([_slice_to_list(s) for s in frames_idx])
            )
        if _is_int(frames_idx[0]):
            return cast(List[int], frames_idx)
    if isinstance(frames_idx, slice):
        return _slice_to_list(frames_idx)
    raise ValueError(
        "Can't handle {} objects, must be slice, List[slice], or List[int]".format(
            type(frames_idx)
        )
    )


def compute_sample_length(clip_length, step_size):
    """Computes the number of frames to be sampled for a clip of length
    ``clip_length`` with frame step size of ``step_size`` to be generated.

    Args:
        clip_length: Number of frames to sample
        step_size: Number of frames to skip in between adjacent frames in the output

    Returns:
        Number of frames to sample to read a clip of length ``clip_length`` while
        skipping ``step_size - 1`` frames.

    """
    return 1 + step_size * (clip_length - 1)


def _slice_to_list(slice_: slice) -> List[int]:
    step = 1 if slice_.step is None else slice_.step
    start = 0 if slice_.start is None else slice_.start
    stop = slice_.stop
    if stop is None:
        raise ValueError("Cannot convert slice with no stop attribute to a list")
    return list(range(start, stop, step))
=======
    def __repr__(self):
        return self.__class__.__name__ + "(sampler={!r})".format(self._fn)


def _oversample(video_length: int, sample_length: int) -> List[int]:
    assert (
        sample_length > video_length
    ), "No point oversampling a video that has more frames than the sample length"

    missing_frames_count = sample_length - video_length
    return ([0] * missing_frames_count) + list(range(0, video_length))
>>>>>>> 3b0a7c6f
<|MERGE_RESOLUTION|>--- conflicted
+++ resolved
@@ -248,7 +248,9 @@
             )
         return frame_idx
 
-<<<<<<< HEAD
+    def __repr__(self):
+        return self.__class__.__name__ + "(sampler={!r})".format(self._fn)
+
 
 def frame_idx_to_list(frames_idx: Union[slice, List[slice], List[int]]) -> List[int]:
     """
@@ -306,9 +308,6 @@
     if stop is None:
         raise ValueError("Cannot convert slice with no stop attribute to a list")
     return list(range(start, stop, step))
-=======
-    def __repr__(self):
-        return self.__class__.__name__ + "(sampler={!r})".format(self._fn)
 
 
 def _oversample(video_length: int, sample_length: int) -> List[int]:
@@ -317,5 +316,4 @@
     ), "No point oversampling a video that has more frames than the sample length"
 
     missing_frames_count = sample_length - video_length
-    return ([0] * missing_frames_count) + list(range(0, video_length))
->>>>>>> 3b0a7c6f
+    return ([0] * missing_frames_count) + list(range(0, video_length))